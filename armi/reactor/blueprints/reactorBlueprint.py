# Copyright 2019 TerraPower, LLC
#
# Licensed under the Apache License, Version 2.0 (the "License");
# you may not use this file except in compliance with the License.
# You may obtain a copy of the License at
#
#     http://www.apache.org/licenses/LICENSE-2.0
#
# Unless required by applicable law or agreed to in writing, software
# distributed under the License is distributed on an "AS IS" BASIS,
# WITHOUT WARRANTIES OR CONDITIONS OF ANY KIND, either express or implied.
# See the License for the specific language governing permissions and
# limitations under the License.

"""
Definitions of top-level reactor arrangements like the Core (default), SFP, etc.

See documentation of blueprints in :doc:`/user/inputs/blueprints` for more context. See
example in :py:mod:`armi.reactor.blueprints.tests.test_reactorBlueprints`.

This was built to replace the old system that loaded the core geometry from the
cs['geometry'] setting. Until the geom file-based input is completely removed, this
system will attempt to migrate the core layout from geom files. When geom files are
used, explicitly specifying a ``core`` system will result in an error.

System Blueprints are a big step in the right direction to generalize user input, but
was still mostly adapted from the old Core layout input. As such, they still only really
support Core-like systems. Future work should generalize the concept of "system" to more
varied scenarios.

See Also
--------
armi.reactor.blueprints.gridBlueprints : Method for storing system assembly layouts.
"""
import tabulate
import yamlize

from armi import getPluginManagerOrFail
from armi import context
from armi import runLog
from armi.reactor import geometry
from armi.reactor import grids
from armi.reactor.blueprints.gridBlueprint import Triplet


class SystemBlueprint(yamlize.Object):
    """
    The reactor-level structure input blueprint.

    .. note:: We use string keys to link grids to objects that use them. This differs
        from how blocks/assembies are specified, which use YAML anchors. YAML anchors
        have proven to be problematic and difficult to work with

    """

    name = yamlize.Attribute(key="name", type=str)
    typ = yamlize.Attribute(key="type", type=str, default="core")
    gridName = yamlize.Attribute(key="grid name", type=str)
    origin = yamlize.Attribute(key="origin", type=Triplet, default=None)

    def __init__(self, name=None, gridName=None, origin=None):
        """
        A Reactor Level Structure like a core or SFP.

        Notes
        -----
        yamlize does not call an __init__ method, instead it uses __new__ and setattr
        this is only needed for when you want to make this object from a non-YAML source.
        """
        self.name = name
        self.gridName = gridName
        self.origin = origin

    @staticmethod
    def _resolveSystemType(typ: str):
        # Loop over all plugins that could be attached and determine if any
        # tell us how to build a specific systems attribute. Sub-optimial
        # as this check is called for each system (e.g., core, spent fuel pool).
        # It is assumed that the number of systems is currently low enough to justify
        # this structure.

        manager = getPluginManagerOrFail()

        # Only need this to handle the case we don't find the system we expect
        seen = set()
        for options in manager.hook.defineSystemBuilders():
            for key, builder in options.items():
                # Take the first match we find. This would allow other plugins to
                # define a new core builder before finding those defined by the
                # ReactorPlugin
                if key == typ:
                    return builder
                seen.add(key)

        raise ValueError(
            "Could not determine an appropriate class for handling a "
            "system of type `{}`. Supported types are {}.".format(typ, sorted(seen))
        )

<<<<<<< HEAD
    def construct(self, cs, bp, reactor):
        """Build a core/IVS/EVST/whatever and fill it with children."""
=======
    def construct(self, cs, bp, reactor, geom=None, loadAssems=True):
        """Build a core/IVS/EVST/whatever and fill it with children.

        Parameters
        ----------
        cs : :py:class:`Settings <armi.settings.Settings>` object.
            armi settings to apply
        bp : :py:class:`Reactor <armi.reactor.blueprints.Blueprints>` object.
            armi blueprints to apply
        reactor : :py:class:`Reactor <armi.reactor.reactors.Reactor>` object.
            reactor to fill
        geom : optional
        loadAssems : bool, optional
            whether to fill reactor with assemblies, as defined in blueprints, or not. Is False in
            :py:class:`UniformMeshGeometryConverter <armi.reactor.converters.uniformMesh.UniformMeshGeometryConverter>`
            within the initNewReactor() class method.

        Raises
        ------
        ValueError
            input error, no grid design provided
        ValueError
            for 1/3 core maps, assemblies are defined outside the expected 1/3 core region
        """
>>>>>>> a9dcdd9e
        from armi.reactor import reactors  # avoid circular import

        runLog.info("Constructing the `{}`".format(self.name))

        if not bp.gridDesigns:
            raise ValueError(
                "The input must define grids to construct a reactor, but "
                "does not. Update input."
            )
        gridDesign = bp.gridDesigns.get(self.gridName, None)

        system = self._resolveSystemType(self.typ)(self.name)

        # TODO: This could be somewhere better. If system blueprints could be
        # subclassed, this could live in the CoreBlueprint. setOptionsFromCS() also isnt
        # great to begin with, so ideally it could be removed entirely.
        if isinstance(system, reactors.Core):
            system.setOptionsFromCs(cs)

        # Some systems may not require a prescribed grid design. Only try to use one if
        # it was provided
        if gridDesign is not None:
            spatialGrid = gridDesign.construct()
            system.spatialGrid = spatialGrid
            system.spatialGrid.armiObject = system

        reactor.add(system)  # need parent before loading assemblies
        spatialLocator = grids.CoordinateLocation(
            self.origin.x, self.origin.y, self.origin.z, None
        )
        system.spatialLocator = spatialLocator
        if context.MPI_RANK != 0:
            # on non-master nodes we don't bother building up the assemblies
            # because they will be populated with DistributeState.
            return None

        # TODO: This is also pretty specific to Core-like things. We envision systems
        # with non-Core-like structure. Again, probably only doable with subclassing of
        # Blueprints
        if loadAssems:
            self._loadAssemblies(cs, system, gridDesign, gridDesign.gridContents, bp)

            # TODO: This post-construction work is specific to Cores for now. We need to
            # generalize this. Things to consider:
            # - Should the Core be able to do geom modifications itself, since it already
            # has the grid constructed from the grid design?
            # - Should the summary be so specifically Material data? Should this be done for
            # non-Cores? Like geom modifications, could this just be done in processLoading?
            # Should it be invoked higher up, by whatever code is requesting the Reactor be
            # built from Blueprints?
            if isinstance(system, reactors.Core):
                summarizeMaterialData(system)
                self._modifyGeometry(system, gridDesign)
                system.processLoading(cs)
        return system

    # pylint: disable=no-self-use
    def _loadAssemblies(self, cs, container, gridDesign, gridContents, bp):
        runLog.header(
            "=========== Adding Assemblies to {} ===========".format(container)
        )
        badLocations = set()
        for locationInfo, aTypeID in gridContents.items():
            newAssembly = bp.constructAssem(cs, specifier=aTypeID)

            i, j = locationInfo
            loc = container.spatialGrid[i, j, 0]
            try:
                container.add(newAssembly, loc)
            except LookupError:
                badLocations.add(loc)

        if badLocations:
            raise ValueError(
                "Geometry core map xml had assemblies outside the "
                "first third core, but had third core symmetry. \n"
                "Please update symmetry to be `full core` or "
                "remove assemblies outside the first third. \n"
                "The locations outside the first third are {}".format(badLocations)
            )

    def _modifyGeometry(self, container, gridDesign):
        """Perform post-load geometry conversions like full core, edge assems."""
        # all cases should have no edge assemblies. They are added ephemerally when needed
        from armi.reactor.converters import geometryConverters  # circular imports

        runLog.header("=========== Applying Geometry Modifications ===========")
        converter = geometryConverters.EdgeAssemblyChanger()
        converter.removeEdgeAssemblies(container)

        # now update the spatial grid dimensions based on the populated children
        # (unless specified on input)
        if not gridDesign.latticeDimensions:
            runLog.info(
                "Updating spatial grid pitch data for {} geometry".format(
                    container.geomType
                )
            )
            if container.geomType == geometry.GeomType.HEX:
                container.spatialGrid.changePitch(container[0][0].getPitch())
            elif container.geomType == geometry.GeomType.CARTESIAN:
                xw, yw = container[0][0].getPitch()
                container.spatialGrid.changePitch(xw, yw)


class Systems(yamlize.KeyedList):
    item_type = SystemBlueprint
    key_attr = SystemBlueprint.name


def summarizeMaterialData(container):
    """
    Create a summary of the material objects and source data for a reactor container.

    Parameters
    ----------
    container : Core object
        Any Core object with Blocks and Components defined.
    """

    def _getMaterialSourceData(materialObj):
        return (materialObj.DATA_SOURCE, materialObj.propertyRangeUpdated)

    runLog.header(
        "=========== Summarizing Source of Material Data for {} ===========".format(
            container
        )
    )
    materialNames = set()
    materialData = []
    for c in container.iterComponents():
        if c.material.name in materialNames:
            continue
        sourceLocation, wasModified = _getMaterialSourceData(c.material)
        materialData.append((c.material.name, sourceLocation, wasModified))
        materialNames.add(c.material.name)
    materialData = sorted(materialData)
    runLog.info(
        tabulate.tabulate(
            tabular_data=materialData,
            headers=[
                "Material Name",
                "Source Location",
                "Property Data was Modified\nfrom the Source?",
            ],
            tablefmt="armi",
        )
    )
    return materialData<|MERGE_RESOLUTION|>--- conflicted
+++ resolved
@@ -97,11 +97,7 @@
             "system of type `{}`. Supported types are {}.".format(typ, sorted(seen))
         )
 
-<<<<<<< HEAD
-    def construct(self, cs, bp, reactor):
-        """Build a core/IVS/EVST/whatever and fill it with children."""
-=======
-    def construct(self, cs, bp, reactor, geom=None, loadAssems=True):
+    def construct(self, cs, bp, reactor, loadAssems=True):
         """Build a core/IVS/EVST/whatever and fill it with children.
 
         Parameters
@@ -112,7 +108,6 @@
             armi blueprints to apply
         reactor : :py:class:`Reactor <armi.reactor.reactors.Reactor>` object.
             reactor to fill
-        geom : optional
         loadAssems : bool, optional
             whether to fill reactor with assemblies, as defined in blueprints, or not. Is False in
             :py:class:`UniformMeshGeometryConverter <armi.reactor.converters.uniformMesh.UniformMeshGeometryConverter>`
@@ -125,7 +120,6 @@
         ValueError
             for 1/3 core maps, assemblies are defined outside the expected 1/3 core region
         """
->>>>>>> a9dcdd9e
         from armi.reactor import reactors  # avoid circular import
 
         runLog.info("Constructing the `{}`".format(self.name))
